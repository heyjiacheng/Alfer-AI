# RAG from Álfer-AI
<<<<<<< HEAD
We've built a ready-to-use local RAG software (ollama based pdf retrival app), feel free to leave any comment on this project. 🫶
=======
We've built a ready-to-use local RAG software, feel free to leave any comment on this project.
>>>>>>> 705f45f8
## 🔧 Installation
```bash
git clone https://github.com/heyjiacheng/Alfer-AI.git
```
### backend installation (from root directory)
```bash
cd backend
conda create --name rag python=3.12
conda activate rag
pip install -r requirements.txt
```
install latest ollama
```bash
# for linux user
curl -fsSL https://ollama.com/install.sh | sh
```
### frontend installation (from root directory)

install Rust
```bash
curl --proto '=https' --tlsv1.2 -sSf https://sh.rustup.rs | sh
```
install Node.js 18+
```bash
# Windows users download install package from https://nodejs.org
```
install Tauri CLI
```bash
npm install --global @tauri-apps/cli
```

## 🌟 Quick start
### start backend (in separate terminal)
```bash
cd backend
conda activate rag
python app.py
```
### start frontend (in separate terminal)
```bash
cd ai-desktop-assistant
pnpm install
pnpm tauri dev
```<|MERGE_RESOLUTION|>--- conflicted
+++ resolved
@@ -1,9 +1,5 @@
 # RAG from Álfer-AI
-<<<<<<< HEAD
 We've built a ready-to-use local RAG software (ollama based pdf retrival app), feel free to leave any comment on this project. 🫶
-=======
-We've built a ready-to-use local RAG software, feel free to leave any comment on this project.
->>>>>>> 705f45f8
 ## 🔧 Installation
 ```bash
 git clone https://github.com/heyjiacheng/Alfer-AI.git
